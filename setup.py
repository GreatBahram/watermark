--- conflicted
+++ resolved
@@ -5,21 +5,13 @@
 #
 # License: BSD 3 clause
 
-<<<<<<< HEAD
-import os
 from textwrap import dedent
 
 from setuptools import find_packages, setup
 
 from watermark import __version__ as VERSION
-=======
-from setuptools import setup, find_packages
-import watermark
-
 # Single-source version using method 6 from
 # https://packaging.python.org/guides/single-sourcing-package-version/
-VERSION = watermark.__version__
->>>>>>> ff4ee37d
 
 # Also see settings in setup.cfg
 setup(
