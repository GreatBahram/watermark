--- conflicted
+++ resolved
@@ -5,18 +5,9 @@
 #
 # License: BSD 3 clause
 
-<<<<<<< HEAD
-import os
 from textwrap import dedent
 
 from setuptools import find_packages, setup
-
-from watermark import __version__ as VERSION
-=======
-from textwrap import dedent
-
-from setuptools import find_packages, setup
->>>>>>> d0862950
 
 from watermark import __version__ as VERSION
 # Single-source version using method 6 from
